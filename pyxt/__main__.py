--- conflicted
+++ resolved
@@ -50,26 +50,8 @@
                       help = "ROM BIOS image to load at 0xF0000.")
     parser.add_option("--dip-switches", action = "store", type = "int", dest = "dip_switches",
                       help = "DIP switch byte to use.", default = DEFAULT_DIP_SWITCHES)
-<<<<<<< HEAD
-    parser.add_option("--skip-memory-test", action = "store_true", dest = "skip_memory_test",
-                      help = "Set the flag to skip the POST memory test.")
-    parser.add_option("--no-collapse-delay-loops", action = "store_false", dest = "collapse_delay_loops", default = True,
-                      help = "Set this flag to use the proper LOOP handler that doesn't optimize LOOP back to itself.")
     parser.add_option("--ram-size", action = "store", dest = "ram_size", default = DEFAULT_RAM_SIZE_KB, type = "int",
                       help = "Amount of RAM to add to the system in KB, default: 640.")
-    parser.add_option("--diskette", action = "store", dest = "diskette",
-                      help = "Diskette image to load into the first drive (A:).")
-    parser.add_option("--no-wp-a", action = "store_false", dest = "diskette_write_protect", default = True,
-                      help = "Disable write protection for the first drive (A:).")
-    parser.add_option("--diskette2", action = "store", dest = "diskette2",
-                      help = "Diskette image to load into the second drive (B:).")
-    parser.add_option("--no-wp-b", action = "store_false", dest = "diskette2_write_protect", default = True,
-                      help = "Disable write protection for the second drive (B:).")
-    parser.add_option("--log-file", action = "store", dest = "log_file",
-                      help = "File to output debugging log.")
-    parser.add_option("--log-filter", action = "store", dest = "log_filter",
-                      help = "Log filter to apply to stderr handler.")
-=======
                       
     diskette_group = OptionGroup(parser, "Diskette Options")
     diskette_group.add_option("--diskette", action = "store", dest = "diskette",
@@ -116,7 +98,6 @@
                                help = "Log filter to apply to stderr handler.")
     parser.add_option_group(debugging_group)
     
->>>>>>> 0694bbb1
     return parser.parse_args()
     
 def main():
